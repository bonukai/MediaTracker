--- conflicted
+++ resolved
@@ -19,14 +19,12 @@
 import { CancellationToken } from 'src/cancellationToken';
 import { createLock } from 'src/lock';
 import { logger } from 'src/logger';
-<<<<<<< HEAD
 import { Database } from 'src/dbconfig';
-=======
 import {
   FormattedNotification,
   formatNotification,
 } from 'src/notifications/notificationFormatter';
->>>>>>> e597fb08
+
 
 const getItemsToDelete = (
   oldMediaItem: MediaItemBaseWithSeasons,
