name: Tests

on:
<<<<<<< HEAD
  push:
    branches: [main]
  pull_request:
    branches: [main]
        
jobs:
  postgres:
    strategy:
      matrix:
        node: [ '16', '17' ]
        os: [ubuntu-20.04, ubuntu-18.04]
    services:     
      postgres:        
        image: postgres        
        env:
          POSTGRES_USER: postgres
          POSTGRES_PASSWORD: postgres
          POSTGRES_DB: postgres
        ports:
          - 5432:5432
        options: >-
          --health-cmd pg_isready
          --health-interval 10s
          --health-timeout 5s
          --health-retries 5
    env:
      DATABASE_CLIENT: pg
      DATABASE_USER: postgres
      DATABASE_PASSWORD: postgres
      DATABASE_DATABASE: postgres
      DATABASE_HOST: localhost
      DATABASE_PORT: 5432
      
    runs-on: ${{ matrix.os }}
    name: "postgres: ${{ matrix.os }} Node ${{ matrix.node }}"
    steps:
      - uses: actions/checkout@v2
      - name: Setup node
        uses: actions/setup-node@v2
        with:
          node-version: ${{ matrix.node }}
      - run: npm install
      - run: npm run build
      - run: npm run lint
      - run: npm run test
      
  sqlite:      
    strategy:
      matrix:
        node: [ '16', '17' ]
        os: [ubuntu-20.04, ubuntu-18.04, windows-latest]
    runs-on: ${{ matrix.os }}
    name: "sqlite: ${{ matrix.os }} Node ${{ matrix.node }}"
    steps:
      - uses: actions/checkout@v2
      - name: Setup node
        uses: actions/setup-node@v2
        with:
          node-version: ${{ matrix.node }}
      - run: npm install
      - run: npm run build
      - run: npm run lint
      - run: npm run test
=======
    push:
        branches: [main]
    pull_request:
        branches: [main]

jobs:
    build:
        strategy:
            matrix:
                node: ['16', '17']
                os: [ubuntu-20.04, ubuntu-18.04, windows-latest]
        runs-on: ${{ matrix.os }}
        name: ${{ matrix.os }} Node ${{ matrix.node }}
        steps:
            - uses: actions/checkout@v2
            - name: Setup node
              uses: actions/setup-node@v2
              with:
                  node-version: ${{ matrix.node }}
            - run: npm install
            - run: npm run build
            - run: npm run lint
            - run: npm run test
>>>>>>> cee13d2e
<|MERGE_RESOLUTION|>--- conflicted
+++ resolved
@@ -1,84 +1,41 @@
 name: Tests
 
 on:
-<<<<<<< HEAD
-  push:
-    branches: [main]
-  pull_request:
-    branches: [main]
-        
-jobs:
-  postgres:
-    strategy:
-      matrix:
-        node: [ '16', '17' ]
-        os: [ubuntu-20.04, ubuntu-18.04]
-    services:     
-      postgres:        
-        image: postgres        
-        env:
-          POSTGRES_USER: postgres
-          POSTGRES_PASSWORD: postgres
-          POSTGRES_DB: postgres
-        ports:
-          - 5432:5432
-        options: >-
-          --health-cmd pg_isready
-          --health-interval 10s
-          --health-timeout 5s
-          --health-retries 5
-    env:
-      DATABASE_CLIENT: pg
-      DATABASE_USER: postgres
-      DATABASE_PASSWORD: postgres
-      DATABASE_DATABASE: postgres
-      DATABASE_HOST: localhost
-      DATABASE_PORT: 5432
-      
-    runs-on: ${{ matrix.os }}
-    name: "postgres: ${{ matrix.os }} Node ${{ matrix.node }}"
-    steps:
-      - uses: actions/checkout@v2
-      - name: Setup node
-        uses: actions/setup-node@v2
-        with:
-          node-version: ${{ matrix.node }}
-      - run: npm install
-      - run: npm run build
-      - run: npm run lint
-      - run: npm run test
-      
-  sqlite:      
-    strategy:
-      matrix:
-        node: [ '16', '17' ]
-        os: [ubuntu-20.04, ubuntu-18.04, windows-latest]
-    runs-on: ${{ matrix.os }}
-    name: "sqlite: ${{ matrix.os }} Node ${{ matrix.node }}"
-    steps:
-      - uses: actions/checkout@v2
-      - name: Setup node
-        uses: actions/setup-node@v2
-        with:
-          node-version: ${{ matrix.node }}
-      - run: npm install
-      - run: npm run build
-      - run: npm run lint
-      - run: npm run test
-=======
     push:
         branches: [main]
     pull_request:
         branches: [main]
 
 jobs:
-    build:
+    postgres:
         strategy:
             matrix:
                 node: ['16', '17']
-                os: [ubuntu-20.04, ubuntu-18.04, windows-latest]
+                os: [ubuntu-20.04, ubuntu-18.04]
+        services:
+            postgres:
+                image: postgres
+                env:
+                    POSTGRES_USER: postgres
+                    POSTGRES_PASSWORD: postgres
+                    POSTGRES_DB: postgres
+                ports:
+                    - 5432:5432
+                options: >-
+                    --health-cmd pg_isready
+                    --health-interval 10s
+                    --health-timeout 5s
+                    --health-retries 5
+        env:
+            DATABASE_CLIENT: pg
+            DATABASE_USER: postgres
+            DATABASE_PASSWORD: postgres
+            DATABASE_DATABASE: postgres
+            DATABASE_HOST: localhost
+            DATABASE_PORT: 5432
+
         runs-on: ${{ matrix.os }}
-        name: ${{ matrix.os }} Node ${{ matrix.node }}
+        name: 'postgres: ${{ matrix.os }} Node ${{ matrix.node }}'
         steps:
             - uses: actions/checkout@v2
             - name: Setup node
@@ -89,4 +46,21 @@
             - run: npm run build
             - run: npm run lint
             - run: npm run test
->>>>>>> cee13d2e
+
+    sqlite:
+        strategy:
+            matrix:
+                node: ['16', '17']
+                os: [ubuntu-20.04, ubuntu-18.04, windows-latest]
+        runs-on: ${{ matrix.os }}
+        name: 'sqlite: ${{ matrix.os }} Node ${{ matrix.node }}'
+        steps:
+            - uses: actions/checkout@v2
+            - name: Setup node
+              uses: actions/setup-node@v2
+              with:
+                  node-version: ${{ matrix.node }}
+            - run: npm install
+            - run: npm run build
+            - run: npm run lint
+            - run: npm run test