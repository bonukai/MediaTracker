--- conflicted
+++ resolved
@@ -325,11 +325,6 @@
         .where('listId', listId)
         .leftJoin('mediaItem', 'listItem.mediaItemId', 'mediaItem.id')
         .modify((qb) => filterQuery(qb, args))
-<<<<<<< HEAD
-        .modify((qb) => sortQuery(qb, args))
-        .clear('order')
-=======
->>>>>>> 8925f8f1
         .count({ count: '*' });
 
       const listItems: ListItemModel[] = await trx('listItem')
