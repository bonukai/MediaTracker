--- conflicted
+++ resolved
@@ -1,11 +1,7 @@
 import * as knexPkg from 'knex';
 import fs from 'fs';
-<<<<<<< HEAD
 import pg from 'pg';
-import { resolve, basename } from 'path';
-=======
 import { resolve, dirname } from 'path';
->>>>>>> c6cea03b
 import { z } from 'zod';
 
 import { __dirname } from './dirname.js';
